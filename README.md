--- conflicted
+++ resolved
@@ -1,10 +1,5 @@
 # KRICT Polymer
-<<<<<<< HEAD
 ---------------
 Predicting properties of copolymer using machine learning models
-=======
-------------
-Predicting properties of copolymer using machine learning models
 
-toolkit: glass transition temperature prediction
->>>>>>> 0a037e6b
+toolkit: glass transition temperature prediction